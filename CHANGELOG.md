--- conflicted
+++ resolved
@@ -14,11 +14,8 @@
 - Reload only the selected tab and keep its URL on "Reload" and "Clear Cache and Reload".
 - Disabled `eval()` function for security improvements.
 - Invalidate cache before load, to make server upgrades easy
-<<<<<<< HEAD
+- Removed misleading shortcuts from tray menu, as they didn't work
 - Ctrl/Command+F puts cursor in search box to search in current channel.
-=======
-- Removed misleading shortcuts from tray menu, as they didn't work
->>>>>>> 92648d90
 
 #### Windows
 - Update Mattermost icon for desktop notifications in Windows 10.
