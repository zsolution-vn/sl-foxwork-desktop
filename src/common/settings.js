'use strict';

const fs = require('fs');
const settingsVersion = 1;

var merge = function(base, target) {
  var merged = base;
  if (!target) {
    target = {};
  }
  for (var prop in target) {
    merged[prop] = target[prop];
  }
  return merged;
};

var loadDefault = function(version) {
  if (version == null) {
    version = settingsVersion
  }
  switch (version) {
    case 1:
      return {
        teams: [],
        hideMenuBar: false,
        showTrayIcon: false,
<<<<<<< HEAD
        disablewebsecurity: true,
=======
        trayIconTheme: '',
        disablewebsecurity: false,
>>>>>>> ecfa1435
        version: 1
      };
  }
}

var upgradeV0toV1 = function(config_v0) {
  var config = loadDefault(1);
  config.teams.push({
    name: 'Primary team',
    url: config_v0.url
  });
  return config;
};

var upgrade = function(config) {
  var config_version = config.version ? config.version : 0;
  switch (config_version) {
    case 0:
      return upgrade(upgradeV0toV1(config));
    default:
      return config;
  }
};

module.exports = {
  version: settingsVersion,

  upgrade: upgrade,

  readFileSync: function(configFile) {
    var config = JSON.parse(fs.readFileSync(configFile, 'utf8'));
    if (config.version === settingsVersion) {
      var default_config = this.loadDefault();
      config = merge(default_config, config);
    }
    return config;
  },

  writeFileSync: function(configFile, config) {
    if (config.version != settingsVersion) {
      throw 'version ' + config.version + ' is not equal to ' + settingsVersion;
    }
    var data = JSON.stringify(config, null, '  ');
    fs.writeFileSync(configFile, data, 'utf8');
  },

  loadDefault: loadDefault
};<|MERGE_RESOLUTION|>--- conflicted
+++ resolved
@@ -24,12 +24,8 @@
         teams: [],
         hideMenuBar: false,
         showTrayIcon: false,
-<<<<<<< HEAD
+        trayIconTheme: '',
         disablewebsecurity: true,
-=======
-        trayIconTheme: '',
-        disablewebsecurity: false,
->>>>>>> ecfa1435
         version: 1
       };
   }
