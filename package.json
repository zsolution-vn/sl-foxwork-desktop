{
  "name": "mattermost",
  "productName": "Mattermost",
  "version": "3.4.1",
  "description": "Mattermost Desktop application for Windows, Mac and Linux",
  "main": "main.js",
  "author": {
    "name": "Yuya Ochiai",
    "email": "yuya0321@gmail.com"
  },
  "license": "Apache-2.0",
  "engines": {
    "node": ">=4.2.0"
  },
  "repository": {
    "type": "git",
    "url": "git://github.com/mattermost/desktop.git"
  },
  "scripts": {
    "install": "cd src && npm install",
    "postinstall": "npm run build",
    "build": "gulp build",
    "start": "electron dist",
    "watch": "gulp watch",
    "serve": "gulp watch",
    "test": "gulp build && mocha --reporter mocha-circleci-reporter --recursive test/specs && gulp prettify:verify",
    "package": "gulp package",
    "package:windows": "gulp package:windows",
    "package:osx": "gulp package:osx",
    "package:linux": "gulp build && build --platform linux --arch all && npm run linux-additions",
    "linux-additions": "mkdir -p release/linux/ && cp resources/icon.png resources/linux/create_desktop_file.sh release/linux/ && mkdir -p release/linux-ia32/ &&  cp resources/icon.png resources/linux/create_desktop_file.sh release/linux-ia32/",
    "package:all": "gulp package:all",
    "prettify": "gulp prettify",
    "installer": "node ./script/installer.js"
  },
  "devDependencies": {
    "babel-core": "^6.7.5",
    "babel-loader": "^6.2.4",
    "babel-preset-react": "^6.5.0",
    "chai": "^3.5.0",
    "chai-as-promised": "^5.3.0",
    "devtron": "^1.3.0",
<<<<<<< HEAD
    "electron-builder": "7.10.2",
    "electron-connect": "~0.3.9",
=======
    "electron-builder": "5.2.1",
    "electron-connect": "~0.6.0",
>>>>>>> 4f142f3e
    "electron-packager": "^7.0.1",
    "electron-prebuilt": "1.4.2",
    "electron-winstaller": "^2.2.0",
    "esformatter": "^0.9.6",
    "esformatter-jsx": "^7.0.1",
    "gulp": "^3.9.1",
    "gulp-diff": "^1.0.0",
    "gulp-esformatter": "^6.0.0",
    "gulp-jsbeautifier": "^2.0.3",
    "json-loader": "^0.5.4",
    "mocha": "^3.0.2",
    "mocha-circleci-reporter": "0.0.2",
    "rimraf": "^2.5.4",
    "spectron": "~3.4.0",
    "style-loader": "^0.13.1",
    "through2": "^2.0.1",
    "vinyl-named": "^1.1.0",
    "webpack": "^1.13.1",
    "webpack-stream": "^3.2.0"
  },
  "build": {
    "app-bundle-id": "com.mattermost.desktop",
    "app-category-type": "public.app-category.productivity",
    "linux": {
      "synopsis": "Mattermost Desktop",
      "target": "deb"
    }
  },
  "directories": {
    "buildResources": "resources",
    "app": "dist",
    "output": "release"
  }
}<|MERGE_RESOLUTION|>--- conflicted
+++ resolved
@@ -40,13 +40,8 @@
     "chai": "^3.5.0",
     "chai-as-promised": "^5.3.0",
     "devtron": "^1.3.0",
-<<<<<<< HEAD
     "electron-builder": "7.10.2",
-    "electron-connect": "~0.3.9",
-=======
-    "electron-builder": "5.2.1",
     "electron-connect": "~0.6.0",
->>>>>>> 4f142f3e
     "electron-packager": "^7.0.1",
     "electron-prebuilt": "1.4.2",
     "electron-winstaller": "^2.2.0",
