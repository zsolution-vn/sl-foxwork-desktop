'use strict';

const {
  app,
  BrowserWindow,
  Menu,
  Tray,
  ipcMain,
  nativeImage,
  dialog,
  systemPreferences
} = require('electron');

if (process.platform === 'win32') {
  var cmd = process.argv[1];
  if (cmd === '--squirrel-uninstall') {
    var AutoLaunch = require('auto-launch');
    var appLauncher = new AutoLaunch({
      name: 'Mattermost'
    });
    appLauncher.isEnabled().then(function(enabled) {
      if (enabled)
        appLauncher.disable();
    });
  }
}

require('electron-squirrel-startup');

const fs = require('fs');
const path = require('path');

var settings = require('./common/settings');
const osVersion = require('./common/osVersion');
var certificateStore = require('./main/certificateStore').load(path.resolve(app.getPath('userData'), 'certificate.json'));
var appMenu = require('./main/menus/app');
const allowProtocolDialog = require('./main/allowProtocolDialog');

var argv = require('yargs').argv;

var client = null;
if (argv.livereload) {
  client = require('electron-connect').client.create();
  client.on('reload', function() {
    mainWindow.reload();
  });
}

if (argv['config-file']) {
  global['config-file'] = argv['config-file'];
}
else {
  global['config-file'] = app.getPath('userData') + '/config.json'
}

var config = {};
try {
  var configFile = global['config-file'];
  config = settings.readFileSync(configFile);
  if (config.version != settings.version) {
    config = settings.upgrade(config);
    settings.writeFileSync(configFile, config);
  }
}
catch (e) {
  config = settings.loadDefault();
  console.log('Failed to read or upgrade config.json');
}

// Only for OS X
const switchMenuIconImages = function(icons, isDarkMode) {
  if (isDarkMode) {
    icons.normal = icons.clicked.normal;
    icons.unread = icons.clicked.unread;
    icons.mention = icons.clicked.mention;
  }
  else {
    icons.normal = icons.light.normal;
    icons.unread = icons.light.unread;
    icons.mention = icons.light.mention;
  }
};

// Keep a global reference of the window object, if you don't, the window will
// be closed automatically when the JavaScript object is garbage collected.
var mainWindow = null;
var trayIcon = null;
const trayImages = function() {
  switch (process.platform) {
    case 'win32':
      return {
        normal: nativeImage.createFromPath(path.resolve(__dirname, 'resources/windows/tray.ico')),
        unread: nativeImage.createFromPath(path.resolve(__dirname, 'resources/windows/tray_unread.ico')),
        mention: nativeImage.createFromPath(path.resolve(__dirname, 'resources/windows/tray_mention.ico'))
      };
    case 'darwin':
      const icons = {
        light: {
          normal: nativeImage.createFromPath(path.resolve(__dirname, 'resources/osx/MenuIcon.png')),
          unread: nativeImage.createFromPath(path.resolve(__dirname, 'resources/osx/MenuIconUnread.png')),
          mention: nativeImage.createFromPath(path.resolve(__dirname, 'resources/osx/MenuIconMention.png'))
        },
        clicked: {
          normal: nativeImage.createFromPath(path.resolve(__dirname, 'resources/osx/ClickedMenuIcon.png')),
          unread: nativeImage.createFromPath(path.resolve(__dirname, 'resources/osx/ClickedMenuIconUnread.png')),
          mention: nativeImage.createFromPath(path.resolve(__dirname, 'resources/osx/ClickedMenuIconMention.png'))
        }
      };
      switchMenuIconImages(icons, systemPreferences.isDarkMode());
      return icons;
    case 'linux':
      var resourcesDir = 'resources/linux/' + (config.trayIconTheme || 'light') + '/';
      return {
        normal: nativeImage.createFromPath(path.resolve(__dirname, resourcesDir + 'MenuIconTemplate.png')),
        unread: nativeImage.createFromPath(path.resolve(__dirname, resourcesDir + 'MenuIconUnreadTemplate.png')),
        mention: nativeImage.createFromPath(path.resolve(__dirname, resourcesDir + 'MenuIconMentionTemplate.png'))
      };
    default:
      return {};
  }
}();
var willAppQuit = false;

function shouldShowTrayIcon() {
  if (process.platform === 'win32') {
    return true;
  }
  if (['darwin', 'linux'].includes(process.platform) && config.showTrayIcon === true) {
    return true;
  }
  return false;
}

// Quit when all windows are closed.
app.on('window-all-closed', function() {
  // On OS X it is common for applications and their menu bar
  // to stay active until the user quits explicitly with Cmd + Q
  if (process.platform !== 'darwin') {
    app.quit();
  }
});

// For win32, auto-hide menu bar.
app.on('browser-window-created', function(event, window) {
  if (process.platform === 'win32' || process.platform === 'linux') {
    if (config.hideMenuBar) {
      window.setAutoHideMenuBar(true);
      window.setMenuBarVisibility(false);
    }
  }
});

// For OSX, show hidden mainWindow when clicking dock icon.
app.on('activate', function(event) {
  mainWindow.show();
});

app.on('before-quit', function() {
  willAppQuit = true;
});

app.on('certificate-error', function(event, webContents, url, error, certificate, callback) {
  if (certificateStore.isTrusted(url, certificate)) {
    event.preventDefault();
    callback(true);
  }
  else {
    var detail = `URL: ${url}\nError: ${error}`;
    if (certificateStore.isExisting(url)) {
      detail = `Certificate is different from previous one.\n\n` + detail;
    }

    dialog.showMessageBox(mainWindow, {
      title: 'Certificate error',
      message: `Do you trust certificate from "${certificate.issuerName}"?`,
      detail: detail,
      type: 'warning',
      buttons: [
        'Yes',
        'No'
      ],
      cancelId: 1
    }, function(response) {
      if (response === 0) {
        certificateStore.add(url, certificate);
        certificateStore.save();
        webContents.loadURL(url);
      }
    });
    callback(false);
  }
});

const loginCallbackMap = new Map();

ipcMain.on('login-credentials', function(event, request, user, password) {
  const callback = loginCallbackMap.get(JSON.stringify(request));
  if (callback != null) {
    callback(user, password);
  }
})

app.on('login', function(event, webContents, request, authInfo, callback) {
  event.preventDefault();
  loginCallbackMap.set(JSON.stringify(request), callback);
  mainWindow.webContents.send('login-request', request, authInfo);
});

allowProtocolDialog.init(mainWindow);

// This method will be called when Electron has finished
// initialization and is ready to create browser windows.
app.on('ready', function() {
  if (shouldShowTrayIcon()) {
    // set up tray icon
    trayIcon = new Tray(trayImages.normal);
    if (process.platform === 'darwin') {
      trayIcon.setPressedImage(trayImages.clicked.normal);
      systemPreferences.subscribeNotification('AppleInterfaceThemeChangedNotification', (event, userInfo) => {
        switchMenuIconImages(trayImages, systemPreferences.isDarkMode());
        trayIcon.setImage(trayImages.normal);
      });
    }

    trayIcon.setToolTip(app.getName());
    trayIcon.on('click', function() {
      mainWindow.focus();
    });
    trayIcon.on('right-click', () => {
      trayIcon.popUpContextMenu();
    });
    trayIcon.on('balloon-click', function() {
      mainWindow.focus();
    });
<<<<<<< HEAD
    ipcMain.on('notified', function(event, arg) {
      trayIcon.displayBalloon({
        icon: path.resolve(__dirname, 'resources/appicon.png'),
        title: arg.title,
        content: arg.options.body
      });
=======
    ipc.on('notified', function(event, arg) {
      if (process.platform === 'win32') {
        if (config.notifications.flashWindow === 2) {
          mainWindow.flashFrame(true);
        }
        // On Windows 8.1 and Windows 8, a shortcut with a Application User Model ID must be installed to the Start screen.
        // In current version, use tray balloon for notification
        if (osVersion.isLowerThanOrEqualWindows8_1()) {
          trayIcon.displayBalloon({
            icon: path.resolve(__dirname, 'resources/appicon.png'),
            title: arg.title,
            content: arg.options.body
          });
        }
      }
>>>>>>> 2b7dc119
    });

    // Set overlay icon from dataURL
    // Set trayicon to show "dot"
    ipcMain.on('update-unread', function(event, arg) {
      if (process.platform === 'win32') {
        const overlay = arg.overlayDataURL ? nativeImage.createFromDataURL(arg.overlayDataURL) : null;
        mainWindow.setOverlayIcon(overlay, arg.description);
      }

      if (arg.mentionCount > 0) {
        trayIcon.setImage(trayImages.mention);
        if (process.platform === 'darwin') {
          trayIcon.setPressedImage(trayImages.clicked.mention);
        }
        trayIcon.setToolTip(arg.mentionCount + ' unread mentions');
      }
      else if (arg.unreadCount > 0) {
        trayIcon.setImage(trayImages.unread);
        if (process.platform === 'darwin') {
          trayIcon.setPressedImage(trayImages.clicked.unread);
        }
        trayIcon.setToolTip(arg.unreadCount + ' unread channels');
      }
      else {
        trayIcon.setImage(trayImages.normal);
        if (process.platform === 'darwin') {
          trayIcon.setPressedImage(trayImages.clicked.normal);
        }
        trayIcon.setToolTip(app.getName());
      }
    });
  }

  // Create the browser window.
  var bounds_info_path = path.resolve(app.getPath("userData"), "bounds-info.json");
  var window_options;
  try {
    window_options = JSON.parse(fs.readFileSync(bounds_info_path, 'utf-8'));
  }
  catch (e) {
    // follow Electron's defaults
    window_options = {};
  }
  if (process.platform === 'linux') {
    window_options.icon = path.resolve(__dirname, 'resources/appicon.png');
  }
  window_options.title = app.getName();
  mainWindow = new BrowserWindow(window_options);
  mainWindow.setFullScreenable(true); // fullscreenable option has no effect.
  if (window_options.maximized) {
    mainWindow.maximize();
  }
  if (window_options.fullscreen) {
    mainWindow.setFullScreen(true);
  }

  // and load the index.html of the app.
  mainWindow.loadURL('file://' + __dirname + '/browser/index.html');

  // Set application menu
  ipcMain.on('update-menu', (event, config) => {
    var app_menu = appMenu.createMenu(mainWindow, config);
    Menu.setApplicationMenu(app_menu);
  });
  ipcMain.emit('update-menu', true, config);

  // set up context menu for tray icon
  if (shouldShowTrayIcon()) {
    const tray_menu = require('./main/menus/tray').createDefault(mainWindow);
    trayIcon.setContextMenu(tray_menu);
  }

  // Open the DevTools.
  // mainWindow.openDevTools();

  var saveWindowState = function(file, window) {
    var window_state = window.getBounds();
    window_state.maximized = window.isMaximized();
    window_state.fullscreen = window.isFullScreen();
    try {
      fs.writeFileSync(bounds_info_path, JSON.stringify(window_state));
    }
    catch (e) {
      // [Linux] error happens only when the window state is changed before the config dir is creatied.
    }
  };

  mainWindow.on('close', function(event) {
    if (willAppQuit) { // when [Ctrl|Cmd]+Q
      saveWindowState(bounds_info_path, mainWindow);
    }
    else { // Minimize or hide the window for close button.
      event.preventDefault();
      switch (process.platform) {
        case 'win32':
        case 'linux':
          mainWindow.minimize();
          break;
        case 'darwin':
          mainWindow.hide();
          break;
        default:
      }
    }
  });

  // App should save bounds when a window is closed.
  // However, 'close' is not fired in some situations(shutdown, ctrl+c)
  // because main process is killed in such situations.
  // 'blur' event was effective in order to avoid this.
  // Ideally, app should detect that OS is shutting down.
  mainWindow.on('blur', function() {
    saveWindowState(bounds_info_path, mainWindow);
  });

  // Emitted when the window is closed.
  mainWindow.on('closed', function() {
    // Dereference the window object, usually you would store windows
    // in an array if your app supports multi windows, this is the time
    // when you should delete the corresponding element.
    mainWindow = null;
  });

  // Deny drag&drop navigation in mainWindow.
  // Drag&drop is allowed in webview of index.html.
  mainWindow.webContents.on('will-navigate', function(event, url) {
    var dirname = __dirname;
    if (process.platform === 'win32') {
      dirname = '/' + dirname.replace(/\\/g, '/');
    }

    var index = url.indexOf('file://' + dirname);
    if (index !== 0) {
      event.preventDefault();
    }
  });
});<|MERGE_RESOLUTION|>--- conflicted
+++ resolved
@@ -232,15 +232,7 @@
     trayIcon.on('balloon-click', function() {
       mainWindow.focus();
     });
-<<<<<<< HEAD
     ipcMain.on('notified', function(event, arg) {
-      trayIcon.displayBalloon({
-        icon: path.resolve(__dirname, 'resources/appicon.png'),
-        title: arg.title,
-        content: arg.options.body
-      });
-=======
-    ipc.on('notified', function(event, arg) {
       if (process.platform === 'win32') {
         if (config.notifications.flashWindow === 2) {
           mainWindow.flashFrame(true);
@@ -255,7 +247,6 @@
           });
         }
       }
->>>>>>> 2b7dc119
     });
 
     // Set overlay icon from dataURL
